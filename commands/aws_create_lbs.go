--- conflicted
+++ resolved
@@ -108,11 +108,7 @@
 	state.Stack.CertificateName = certificateName
 	state.Stack.LBType = config.LBType
 
-<<<<<<< HEAD
-	if err := c.updateStackAndBOSH(state.AWS.Region, certificateName, state.KeyPair.Name, state.Stack.Name, state.Stack.BOSHAZ, config.LBType, boshClient, state.EnvID); err != nil {
-=======
 	if err := c.updateStack(state.AWS.Region, certificateName, state.KeyPair.Name, state.Stack.Name, state.Stack.BOSHAZ, config.LBType, state.EnvID); err != nil {
->>>>>>> 3c8f0d02
 		return err
 	}
 
@@ -155,15 +151,9 @@
 	return nil
 }
 
-<<<<<<< HEAD
-func (c AWSCreateLBs) updateStackAndBOSH(
-	awsRegion string, certificateName string, keyPairName string, stackName string, boshAZ,
-	lbType string, boshClient bosh.Client, envID string,
-=======
 func (c AWSCreateLBs) updateStack(
 	awsRegion string, certificateName string, keyPairName string, stackName string, boshAZ,
 	lbType string, envID string,
->>>>>>> 3c8f0d02
 ) error {
 
 	availabilityZones, err := c.availabilityZoneRetriever.Retrieve(awsRegion)
@@ -173,18 +163,7 @@
 
 	certificate, err := c.certificateManager.Describe(certificateName)
 
-<<<<<<< HEAD
-	stack, err := c.infrastructureManager.Update(keyPairName, availabilityZones, stackName, boshAZ, lbType, certificate.ARN, envID)
-	if err != nil {
-		return err
-	}
-
-	cloudConfigInput := c.boshCloudConfigurator.Configure(stack, availabilityZones)
-
-	err = c.cloudConfigManager.Update(cloudConfigInput, boshClient)
-=======
 	_, err = c.infrastructureManager.Update(keyPairName, availabilityZones, stackName, boshAZ, lbType, certificate.ARN, envID)
->>>>>>> 3c8f0d02
 	if err != nil {
 		return err
 	}
