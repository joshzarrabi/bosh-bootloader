package commands_test

import (
	"errors"
	"io/ioutil"
	"os"

	"github.com/cloudfoundry/bosh-bootloader/aws"
	"github.com/cloudfoundry/bosh-bootloader/aws/cloudformation"
	"github.com/cloudfoundry/bosh-bootloader/aws/ec2"
	"github.com/cloudfoundry/bosh-bootloader/aws/iam"
	"github.com/cloudfoundry/bosh-bootloader/bosh"
	"github.com/cloudfoundry/bosh-bootloader/commands"
	"github.com/cloudfoundry/bosh-bootloader/fakes"
	"github.com/cloudfoundry/bosh-bootloader/storage"

	. "github.com/onsi/ginkgo"
	. "github.com/onsi/gomega"
)

var _ = Describe("AWSUp", func() {
	Describe("Execute", func() {
		var (
			command                   commands.AWSUp
			boshManager               *fakes.BOSHManager
			infrastructureManager     *fakes.InfrastructureManager
			keyPairSynchronizer       *fakes.KeyPairSynchronizer
			availabilityZoneRetriever *fakes.AvailabilityZoneRetriever
			certificateDescriber      *fakes.CertificateDescriber
			credentialValidator       *fakes.CredentialValidator
			cloudConfigManager        *fakes.CloudConfigManager
			stateStore                *fakes.StateStore
			clientProvider            *fakes.ClientProvider
			envIDManager              *fakes.EnvIDManager
		)

		BeforeEach(func() {
			keyPairSynchronizer = &fakes.KeyPairSynchronizer{}
			keyPairSynchronizer.SyncCall.Returns.KeyPair = ec2.KeyPair{
				Name:       "keypair-bbl-lake-time:stamp",
				PrivateKey: "some-private-key",
				PublicKey:  "some-public-key",
			}

			infrastructureManager = &fakes.InfrastructureManager{}
			infrastructureManager.CreateCall.Returns.Stack = cloudformation.Stack{
				Name: "bbl-aws-some-random-string",
				Outputs: map[string]string{
					"BOSHSubnet":              "some-bosh-subnet",
					"BOSHSubnetAZ":            "some-bosh-subnet-az",
					"BOSHEIP":                 "some-bosh-elastic-ip",
					"BOSHURL":                 "some-bosh-url",
					"BOSHUserAccessKey":       "some-bosh-user-access-key",
					"BOSHUserSecretAccessKey": "some-bosh-user-secret-access-key",
					"BOSHSecurityGroup":       "some-bosh-security-group",
				},
			}

			boshManager = &fakes.BOSHManager{}
			boshManager.CreateCall.Returns.State = storage.State{
				BOSH: storage.BOSH{
					DirectorName:           "bosh-bbl-lake-time:stamp",
					DirectorUsername:       "admin",
					DirectorPassword:       "some-admin-password",
					DirectorAddress:        "some-director-address",
					DirectorSSLCA:          "some-ca",
					DirectorSSLCertificate: "some-certificate",
					DirectorSSLPrivateKey:  "some-private-key",
					State: map[string]interface{}{
						"new-key": "new-value",
					},
					Variables: variablesYAML,
					Manifest:  "some-bosh-manifest",
				},
			}

			cloudConfigManager = &fakes.CloudConfigManager{}

			availabilityZoneRetriever = &fakes.AvailabilityZoneRetriever{}

			certificateDescriber = &fakes.CertificateDescriber{}

			credentialValidator = &fakes.CredentialValidator{}

			stateStore = &fakes.StateStore{}
			clientProvider = &fakes.ClientProvider{}

			envIDManager = &fakes.EnvIDManager{}
			envIDManager.SyncCall.Returns.EnvID = "bbl-lake-time-stamp"

			command = commands.NewAWSUp(
				credentialValidator, infrastructureManager, keyPairSynchronizer, boshManager,
				availabilityZoneRetriever, certificateDescriber,
				cloudConfigManager, stateStore,
				clientProvider, envIDManager,
			)
		})

		It("returns an error when aws credential validator fails", func() {
			credentialValidator.ValidateAWSCall.Returns.Error = errors.New("failed to validate aws credentials")
			err := command.Execute(commands.AWSUpConfig{}, storage.State{})
			Expect(err).To(MatchError("failed to validate aws credentials"))
		})

		It("retrieves a client with the provided credentials", func() {
			err := command.Execute(commands.AWSUpConfig{
				AccessKeyID:     "new-aws-access-key-id",
				SecretAccessKey: "new-aws-secret-access-key",
				Region:          "new-aws-region",
			}, storage.State{})
			Expect(err).NotTo(HaveOccurred())

			Expect(clientProvider.SetConfigCall.CallCount).To(Equal(1))
			Expect(clientProvider.SetConfigCall.Receives.Config).To(Equal(aws.Config{
				Region:          "new-aws-region",
				SecretAccessKey: "new-aws-secret-access-key",
				AccessKeyID:     "new-aws-access-key-id",
			}))
			Expect(credentialValidator.ValidateAWSCall.CallCount).To(Equal(0))
		})

		It("calls the env id manager and saves the env id", func() {
			err := command.Execute(commands.AWSUpConfig{
				AccessKeyID:     "new-aws-access-key-id",
				SecretAccessKey: "new-aws-secret-access-key",
				Region:          "new-aws-region",
			}, storage.State{})
			Expect(err).NotTo(HaveOccurred())

			Expect(envIDManager.SyncCall.CallCount).To(Equal(1))
			Expect(stateStore.SetCall.Receives.State.EnvID).To(Equal("bbl-lake-time-stamp"))
		})

		Context("when a name is passed in for env-id", func() {
			It("passes that name in for the env id manager to use", func() {
				err := command.Execute(commands.AWSUpConfig{
					AccessKeyID:     "new-aws-access-key-id",
					SecretAccessKey: "new-aws-secret-access-key",
					Region:          "new-aws-region",
					Name:            "some-other-env-id",
				}, storage.State{})
				Expect(err).NotTo(HaveOccurred())

				Expect(envIDManager.SyncCall.CallCount).To(Equal(1))
				Expect(envIDManager.SyncCall.Receives.Name).To(Equal("some-other-env-id"))
			})
		})

		It("syncs the keypair", func() {
			err := command.Execute(commands.AWSUpConfig{}, storage.State{
				AWS: storage.AWS{
					Region:          "some-aws-region",
					SecretAccessKey: "some-secret-access-key",
					AccessKeyID:     "some-access-key-id",
				},
				KeyPair: storage.KeyPair{
					Name:       "some-keypair-name",
					PrivateKey: "some-private-key",
					PublicKey:  "some-public-key",
				},
				EnvID: "bbl-lake-time-stamp",
			})
			Expect(err).NotTo(HaveOccurred())
			Expect(clientProvider.SetConfigCall.CallCount).To(Equal(0))
			Expect(credentialValidator.ValidateAWSCall.CallCount).To(Equal(1))

			Expect(keyPairSynchronizer.SyncCall.Receives.KeyPair).To(Equal(ec2.KeyPair{
				Name:       "some-keypair-name",
				PrivateKey: "some-private-key",
				PublicKey:  "some-public-key",
			}))

			actualState := stateStore.SetCall.Receives.State
			Expect(actualState.KeyPair).To(Equal(storage.KeyPair{
				Name:       "some-keypair-name",
				PublicKey:  "some-public-key",
				PrivateKey: "some-private-key",
			}))
		})

		It("creates/updates the stack with the given name", func() {
			incomingState := storage.State{
				AWS: storage.AWS{
					Region:          "some-aws-region",
					SecretAccessKey: "some-secret-access-key",
					AccessKeyID:     "some-access-key-id",
				},
				EnvID: "bbl-lake-time-stamp",
			}

			availabilityZoneRetriever.RetrieveCall.Returns.AZs = []string{"some-retrieved-az"}

			err := command.Execute(commands.AWSUpConfig{}, incomingState)
			Expect(err).NotTo(HaveOccurred())

			Expect(infrastructureManager.CreateCall.Receives.StackName).To(Equal("stack-bbl-lake-time-stamp"))
			Expect(infrastructureManager.CreateCall.Receives.KeyPairName).To(Equal("keypair-bbl-lake-time-stamp"))
			Expect(infrastructureManager.CreateCall.Receives.AZs).To(Equal([]string{"some-retrieved-az"}))
			Expect(infrastructureManager.CreateCall.Receives.EnvID).To(Equal("bbl-lake-time-stamp"))
			Expect(infrastructureManager.CreateCall.Returns.Error).To(BeNil())
		})

		Context("when the no-director flag is provided", func() {
			It("does not create a bosh or cloud config", func() {
				err := command.Execute(commands.AWSUpConfig{
					AccessKeyID:     "new-aws-access-key-id",
					SecretAccessKey: "new-aws-secret-access-key",
					Region:          "new-aws-region",
					NoDirector:      true,
				}, storage.State{})
				Expect(err).NotTo(HaveOccurred())

				Expect(cloudConfigManager.UpdateCall.CallCount).To(Equal(0))
				Expect(boshManager.CreateCall.CallCount).To(Equal(0))
				Expect(infrastructureManager.CreateCall.CallCount).To(Equal(1))
				Expect(keyPairSynchronizer.SyncCall.CallCount).To(Equal(1))
				Expect(stateStore.SetCall.CallCount).To(Equal(4))
			})

			Context("when a bbl environment exists with no bosh director", func() {
				It("does not create a bosh director on subsequent runs", func() {
					err := command.Execute(commands.AWSUpConfig{
						AccessKeyID:     "new-aws-access-key-id",
						SecretAccessKey: "new-aws-secret-access-key",
						Region:          "new-aws-region",
					}, storage.State{
						NoDirector: true,
					})
					Expect(err).NotTo(HaveOccurred())

					Expect(cloudConfigManager.UpdateCall.CallCount).To(Equal(0))
					Expect(boshManager.CreateCall.CallCount).To(Equal(0))
					Expect(infrastructureManager.CreateCall.CallCount).To(Equal(1))
					Expect(keyPairSynchronizer.SyncCall.CallCount).To(Equal(1))
					Expect(stateStore.SetCall.CallCount).To(Equal(4))
				})
			})

			Context("when a bbl environment exists with a bosh director", func() {
				It("fast fails before creating any infrastructure", func() {
					err := command.Execute(commands.AWSUpConfig{
						AccessKeyID:     "new-aws-access-key-id",
						SecretAccessKey: "new-aws-secret-access-key",
						Region:          "new-aws-region",
						NoDirector:      true,
					}, storage.State{
						BOSH: storage.BOSH{
							DirectorName: "some-director",
						},
					})

					Expect(err).To(MatchError(`Director already exists, you must re-create your environment to use "--no-director"`))
				})
			})
		})

		It("deploys bosh", func() {
			incomingState := storage.State{
				IAAS: "aws",
				AWS: storage.AWS{
					Region: "some-aws-region",
				},
				Stack: storage.Stack{
					Name: "some-stack-name",
				},
				KeyPair: storage.KeyPair{
					Name:       "some-keypair-name",
					PrivateKey: "some-private-key",
					PublicKey:  "some-public-key",
				},
				EnvID: "bbl-lake-time-stamp",
			}

			err := command.Execute(commands.AWSUpConfig{}, incomingState)
			Expect(err).NotTo(HaveOccurred())

			Expect(boshManager.CreateCall.Receives.State).To(Equal(incomingState))
		})

		Context("when ops file are passed in via --ops-file flag", func() {
			It("passes the ops file contents to the bosh manager", func() {
				opsFile, err := ioutil.TempFile("", "ops-file")
				Expect(err).NotTo(HaveOccurred())

				opsFilePath := opsFile.Name()
				opsFileContents := "some-ops-file-contents"
				err = ioutil.WriteFile(opsFilePath, []byte(opsFileContents), os.ModePerm)
				Expect(err).NotTo(HaveOccurred())

				err = command.Execute(commands.AWSUpConfig{
					AccessKeyID:     "some-aws-access-key-id",
					SecretAccessKey: "some-aws-secret-access-key",
					Region:          "some-aws-region",
					OpsFilePath:     opsFilePath,
				}, storage.State{
					EnvID: "bbl-lake-time-stamp",
				})
				Expect(err).NotTo(HaveOccurred())

				Expect(boshManager.CreateCall.Receives.OpsFile).To(Equal([]byte("some-ops-file-contents")))
			})
		})

		Context("when bosh az is provided via --aws-bosh-az flag", func() {
			It("passes the bosh az to the infrastructure manager", func() {
				err := command.Execute(commands.AWSUpConfig{
					AccessKeyID:     "some-aws-access-key-id",
					SecretAccessKey: "some-aws-secret-access-key",
					Region:          "some-aws-region",
					BOSHAZ:          "some-bosh-az",
				}, storage.State{})
				Expect(err).NotTo(HaveOccurred())

				Expect(infrastructureManager.CreateCall.Receives.BOSHAZ).To(Equal("some-bosh-az"))
			})

			Context("when a stack exists and the aws-bosh-az is provided and different", func() {
				It("returns an error message", func() {
					err := command.Execute(commands.AWSUpConfig{
						AccessKeyID:     "some-aws-access-key-id",
						SecretAccessKey: "some-aws-secret-access-key",
						Region:          "some-aws-region",
						BOSHAZ:          "other-bosh-az",
					}, storage.State{
						Stack: storage.Stack{
							Name:   "some-stack",
							BOSHAZ: "some-bosh-az",
						},
					})
					Expect(err).To(MatchError("The --aws-bosh-az cannot be changed for existing environments."))
				})
			})
		})

		Context("when bosh az is provided via --aws-bosh-az flag", func() {
			It("passes the bosh az to the infrastructure manager", func() {
				err := command.Execute(commands.AWSUpConfig{
					AccessKeyID:     "some-aws-access-key-id",
					SecretAccessKey: "some-aws-secret-access-key",
					Region:          "some-aws-region",
					BOSHAZ:          "some-bosh-az",
				}, storage.State{})
				Expect(err).NotTo(HaveOccurred())

				Expect(infrastructureManager.CreateCall.Receives.BOSHAZ).To(Equal("some-bosh-az"))
			})

			Context("when a stack exists and the aws-bosh-az is provided and different", func() {
				It("returns an error message", func() {
					err := command.Execute(commands.AWSUpConfig{
						AccessKeyID:     "some-aws-access-key-id",
						SecretAccessKey: "some-aws-secret-access-key",
						Region:          "some-aws-region",
						BOSHAZ:          "other-bosh-az",
					}, storage.State{
						Stack: storage.Stack{
							Name:   "some-stack",
							BOSHAZ: "some-bosh-az",
						},
					})
					Expect(err).To(MatchError("The --aws-bosh-az cannot be changed for existing environments."))
				})
			})
		})

		Context("when there is an lb", func() {
			It("attaches the lb certificate to the lb type in cloudformation", func() {
				certificateDescriber.DescribeCall.Returns.Certificate = iam.Certificate{
					Name: "some-certificate-name",
					ARN:  "some-certificate-arn",
					Body: "some-certificate-body",
				}

				err := command.Execute(commands.AWSUpConfig{}, storage.State{
					Stack: storage.Stack{
						Name:            "some-stack-name",
						LBType:          "concourse",
						CertificateName: "some-certificate-name",
					},
					EnvID: "bbl-lake-time-stamp",
				})
				Expect(err).NotTo(HaveOccurred())

				Expect(infrastructureManager.CreateCall.Receives.LBCertificateARN).To(Equal("some-certificate-arn"))
			})
		})

<<<<<<< HEAD
		Describe("cloud configurator", func() {
			BeforeEach(func() {
				infrastructureManager.CreateCall.Stub = func(keyPairName string, azs []string, stackName, lbType, envID string) (cloudformation.Stack, error) {
					stack := cloudformation.Stack{
						Name: "bbl-aws-some-random-string",
						Outputs: map[string]string{
							"BOSHSubnet":              "some-bosh-subnet",
							"BOSHSubnetAZ":            "some-bosh-subnet-az",
							"BOSHEIP":                 "some-bosh-elastic-ip",
							"BOSHURL":                 "some-bosh-url",
							"BOSHUserAccessKey":       "some-bosh-user-access-key",
							"BOSHUserSecretAccessKey": "some-bosh-user-secret-access-key",
							"BOSHSecurityGroup":       "some-bosh-security-group",
						},
					}

					switch lbType {
					case "concourse":
						stack.Outputs["ConcourseLoadBalancer"] = "some-lb-name"
						stack.Outputs["ConcourseLoadBalancerURL"] = "some-lb-url"
					case "cf":
						stack.Outputs["RouterLB"] = "some-router-lb-name"
						stack.Outputs["RouterLBURL"] = "some-router-lb-url"
						stack.Outputs["SSHProxyLB"] = "some-ssh-proxy-lb-name"
						stack.Outputs["SSHProxyLBURL"] = "some-ssh-proxy-lb-url"
					default:
					}

					return stack, nil
				}
			})

			It("upload the cloud config to the director", func() {
				cloudConfigInput := bosh.CloudConfigInput{
					AZs: []string{"az1", "az2", "az3"},
				}

				cloudConfigurator.ConfigureCall.Returns.CloudConfigInput = cloudConfigInput
=======
		Describe("cloud config", func() {
			It("updates the bosh director with a cloud config provided an up-to-date state", func() {
>>>>>>> 3c8f0d02
				err := command.Execute(commands.AWSUpConfig{}, storage.State{})
				Expect(err).NotTo(HaveOccurred())
				Expect(cloudConfigManager.UpdateCall.Receives.State).To(Equal(storage.State{
					EnvID: "bbl-lake-time-stamp",
					IAAS:  "aws",
					KeyPair: storage.KeyPair{
						Name:       "keypair-bbl-lake-time-stamp",
						PrivateKey: "some-private-key",
						PublicKey:  "some-public-key",
					},
					BOSH: storage.BOSH{
						DirectorName:           "bosh-bbl-lake-time:stamp",
						DirectorUsername:       "admin",
						DirectorPassword:       "some-admin-password",
						DirectorAddress:        "some-director-address",
						DirectorSSLCA:          "some-ca",
						DirectorSSLCertificate: "some-certificate",
						DirectorSSLPrivateKey:  "some-private-key",
						Variables:              variablesYAML,
						State: map[string]interface{}{
							"new-key": "new-value",
						},
						Manifest: "some-bosh-manifest",
					},
					Stack: storage.Stack{
						Name: "stack-bbl-lake-time-stamp",
					},
				}))
			})
		})

		Describe("reentrant", func() {
			Context("when the key pair fails to sync", func() {
				It("saves the keypair name and returns an error", func() {
					keyPairSynchronizer.SyncCall.Returns.Error = errors.New("error syncing key pair")

					err := command.Execute(commands.AWSUpConfig{}, storage.State{})
					Expect(err).To(MatchError("error syncing key pair"))
					Expect(stateStore.SetCall.CallCount).To(Equal(1))
					Expect(stateStore.SetCall.Receives.State.KeyPair.Name).To(Equal("keypair-bbl-lake-time-stamp"))
				})
			})

			Context("when the availability zone retriever fails", func() {
				It("saves the public/private key and returns an error", func() {
					availabilityZoneRetriever.RetrieveCall.Returns.Error = errors.New("availability zone retrieve failed")

					err := command.Execute(commands.AWSUpConfig{}, storage.State{
						EnvID: "bbl-lake-time:stamp",
					})
					Expect(err).To(MatchError("availability zone retrieve failed"))
					Expect(stateStore.SetCall.CallCount).To(Equal(2))
					Expect(stateStore.SetCall.Receives.State.KeyPair.PrivateKey).To(Equal("some-private-key"))
					Expect(stateStore.SetCall.Receives.State.KeyPair.PublicKey).To(Equal("some-public-key"))
				})
			})

			Context("when the cloudformation fails", func() {
				It("saves the stack name and bosh az and returns an error", func() {
					infrastructureManager.CreateCall.Returns.Error = errors.New("infrastructure creation failed")

					err := command.Execute(commands.AWSUpConfig{
						BOSHAZ: "some-bosh-az",
					}, storage.State{
						EnvID: "bbl-lake-time-stamp",
					})
					Expect(err).To(MatchError("infrastructure creation failed"))
					Expect(stateStore.SetCall.CallCount).To(Equal(3))
					Expect(stateStore.SetCall.Receives.State.Stack.Name).To(Equal("stack-bbl-lake-time-stamp"))
					Expect(stateStore.SetCall.Receives.State.Stack.BOSHAZ).To(Equal("some-bosh-az"))
				})

				It("saves the private/public key and returns an error", func() {
					infrastructureManager.CreateCall.Returns.Error = errors.New("infrastructure creation failed")

					err := command.Execute(commands.AWSUpConfig{}, storage.State{})
					Expect(err).To(MatchError("infrastructure creation failed"))
					Expect(stateStore.SetCall.CallCount).To(Equal(3))
					Expect(stateStore.SetCall.Receives.State.KeyPair.PrivateKey).To(Equal("some-private-key"))
					Expect(stateStore.SetCall.Receives.State.KeyPair.PublicKey).To(Equal("some-public-key"))
				})
			})
		})

		Describe("state manipulation", func() {
			Context("iaas", func() {
				It("writes iaas aws to state", func() {
					err := command.Execute(commands.AWSUpConfig{}, storage.State{})
					Expect(err).NotTo(HaveOccurred())

					Expect(stateStore.SetCall.Receives.State.IAAS).To(Equal("aws"))
				})
			})

			Context("aws credentials", func() {
				Context("when the credentials do not exist", func() {
					It("saves the credentials", func() {
						err := command.Execute(commands.AWSUpConfig{
							AccessKeyID:     "some-aws-access-key-id",
							SecretAccessKey: "some-aws-secret-access-key",
							Region:          "some-aws-region",
						}, storage.State{})
						Expect(err).NotTo(HaveOccurred())

						Expect(stateStore.SetCall.Receives.State.AWS).To(Equal(storage.AWS{
							AccessKeyID:     "some-aws-access-key-id",
							SecretAccessKey: "some-aws-secret-access-key",
							Region:          "some-aws-region",
						}))
					})
				})
				Context("when the credentials do exist", func() {
					It("overrides the credentials when they're passed in", func() {
						err := command.Execute(commands.AWSUpConfig{
							AccessKeyID:     "new-aws-access-key-id",
							SecretAccessKey: "new-aws-secret-access-key",
							Region:          "new-aws-region",
						}, storage.State{
							AWS: storage.AWS{
								AccessKeyID:     "old-aws-access-key-id",
								SecretAccessKey: "old-aws-secret-access-key",
								Region:          "old-aws-region",
							},
						})
						Expect(err).NotTo(HaveOccurred())

						Expect(stateStore.SetCall.Receives.State.AWS).To(Equal(storage.AWS{
							AccessKeyID:     "new-aws-access-key-id",
							SecretAccessKey: "new-aws-secret-access-key",
							Region:          "new-aws-region",
						}))
					})

					It("does not override the credentials when they're not passed in", func() {
						err := command.Execute(commands.AWSUpConfig{}, storage.State{
							AWS: storage.AWS{
								AccessKeyID:     "aws-access-key-id",
								SecretAccessKey: "aws-secret-access-key",
								Region:          "aws-region",
							},
						})
						Expect(err).NotTo(HaveOccurred())

						Expect(stateStore.SetCall.Receives.State.AWS).To(Equal(storage.AWS{
							AccessKeyID:     "aws-access-key-id",
							SecretAccessKey: "aws-secret-access-key",
							Region:          "aws-region",
						}))
					})
				})
			})

			Context("aws keypair", func() {
				Context("when the keypair exists", func() {
					It("saves the given state unmodified", func() {
						keyPairSynchronizer.SyncCall.Returns.KeyPair = ec2.KeyPair{
							Name:       "some-existing-keypair",
							PrivateKey: "some-private-key",
							PublicKey:  "some-public-key",
						}

						incomingState := storage.State{
							KeyPair: storage.KeyPair{
								Name:       "some-existing-keypair",
								PrivateKey: "some-private-key",
								PublicKey:  "some-public-key",
							},
						}

						err := command.Execute(commands.AWSUpConfig{}, incomingState)
						Expect(err).NotTo(HaveOccurred())

						Expect(keyPairSynchronizer.SyncCall.Receives.KeyPair).To(Equal(ec2.KeyPair{
							Name:       "some-existing-keypair",
							PrivateKey: "some-private-key",
							PublicKey:  "some-public-key",
						}))

						Expect(stateStore.SetCall.Receives.State.KeyPair).To(Equal(incomingState.KeyPair))
					})
				})

				Context("when the keypair doesn't exist", func() {
					It("saves the state with a new key pair", func() {
						keyPairSynchronizer.SyncCall.Returns.KeyPair = ec2.KeyPair{
							Name:       "keypair-bbl-lake-time:stamp",
							PrivateKey: "some-private-key",
							PublicKey:  "some-public-key",
						}

						envIDManager.SyncCall.Returns.EnvID = "bbl-lake-time:stamp"

						err := command.Execute(commands.AWSUpConfig{}, storage.State{})
						Expect(err).NotTo(HaveOccurred())

						Expect(keyPairSynchronizer.SyncCall.Receives.KeyPair).To(Equal(ec2.KeyPair{
							Name: "keypair-bbl-lake-time:stamp",
						}))

						actualState := stateStore.SetCall.Receives.State
						Expect(actualState.KeyPair).To(Equal(storage.KeyPair{
							Name:       "keypair-bbl-lake-time:stamp",
							PrivateKey: "some-private-key",
							PublicKey:  "some-public-key",
						}))
					})
				})
			})

			Context("cloudformation", func() {
				Context("when the stack name doesn't exist", func() {
					It("populates a new stack name", func() {
						incomingState := storage.State{
							EnvID: "bbl-lake-time-stamp",
						}
						err := command.Execute(commands.AWSUpConfig{}, incomingState)
						Expect(err).NotTo(HaveOccurred())

						state := stateStore.SetCall.Receives.State
						Expect(state.Stack.Name).To(Equal("stack-bbl-lake-time-stamp"))
					})
				})

				Context("when the stack name exists", func() {
					It("does not modify the state", func() {
						incomingState := storage.State{
							Stack: storage.Stack{
								Name: "some-other-stack-name",
							},
						}
						err := command.Execute(commands.AWSUpConfig{}, incomingState)
						Expect(err).NotTo(HaveOccurred())

						state := stateStore.SetCall.Receives.State
						Expect(state.Stack.Name).To(Equal("some-other-stack-name"))
					})
				})
			})

			Describe("bosh", func() {
				BeforeEach(func() {
					infrastructureManager.ExistsCall.Returns.Exists = true
				})

				Context("bosh state", func() {
					It("writes the bosh state", func() {
						err := command.Execute(commands.AWSUpConfig{}, storage.State{})
						Expect(err).NotTo(HaveOccurred())

						Expect(stateStore.SetCall.Receives.State.BOSH).To(Equal(storage.BOSH{
							DirectorName:           "bosh-bbl-lake-time:stamp",
							DirectorUsername:       "admin",
							DirectorPassword:       "some-admin-password",
							DirectorAddress:        "some-director-address",
							DirectorSSLCA:          "some-ca",
							DirectorSSLCertificate: "some-certificate",
							DirectorSSLPrivateKey:  "some-private-key",
							State: map[string]interface{}{
								"new-key": "new-value",
							},
							Variables: variablesYAML,
							Manifest:  "some-bosh-manifest",
						}))
					})
				})
			})
		})

		Context("failure cases", func() {
			It("returns an error when the env id manager fails", func() {
				envIDManager.SyncCall.Returns.Error = errors.New("env id manager failed")

				err := command.Execute(commands.AWSUpConfig{
					AccessKeyID:     "some-aws-access-key-id",
					SecretAccessKey: "some-aws-secret-access-key",
					Region:          "some-aws-region",
				}, storage.State{})
				Expect(err).To(MatchError("env id manager failed"))

			})

			It("returns an error when saving the state fails", func() {
				stateStore.SetCall.Returns = []fakes.SetCallReturn{
					{
						Error: errors.New("saving the state failed"),
					},
				}
				err := command.Execute(commands.AWSUpConfig{
					AccessKeyID:     "some-aws-access-key-id",
					SecretAccessKey: "some-aws-secret-access-key",
					Region:          "some-aws-region",
				}, storage.State{})
				Expect(err).To(MatchError("saving the state failed"))
			})

			It("returns an error when the certificate cannot be described", func() {
				certificateDescriber.DescribeCall.Returns.Error = errors.New("failed to describe")
				err := command.Execute(commands.AWSUpConfig{}, storage.State{
					Stack: storage.Stack{
						LBType: "concourse",
					},
				})
				Expect(err).To(MatchError("failed to describe"))
			})

			It("returns an error when the cloud config cannot be uploaded", func() {
				cloudConfigManager.UpdateCall.Returns.Error = errors.New("failed to update")
				err := command.Execute(commands.AWSUpConfig{}, storage.State{})
				Expect(err).To(MatchError("failed to update"))
			})

			It("returns an error when the BOSH state exists, but the cloudformation stack does not", func() {
				infrastructureManager.ExistsCall.Returns.Exists = false

				err := command.Execute(commands.AWSUpConfig{}, storage.State{
					AWS: storage.AWS{
						Region: "some-aws-region",
					},
					BOSH: storage.BOSH{
						DirectorAddress: "some-director-address",
					},
					Stack: storage.Stack{
						Name: "some-stack-name",
					},
				})

				Expect(infrastructureManager.ExistsCall.Receives.StackName).To(Equal("some-stack-name"))

				Expect(err).To(MatchError("Found BOSH data in state directory, " +
					"but Cloud Formation stack \"some-stack-name\" cannot be found for region \"some-aws-region\" and given " +
					"AWS credentials. bbl cannot safely proceed. Open an issue on GitHub at " +
					"https://github.com/cloudfoundry/bosh-bootloader/issues/new if you need assistance."))

				Expect(infrastructureManager.CreateCall.CallCount).To(Equal(0))
			})

			It("returns an error when checking if the infrastructure exists fails", func() {
				infrastructureManager.ExistsCall.Returns.Error = errors.New("error checking if stack exists")

				err := command.Execute(commands.AWSUpConfig{}, storage.State{})
				Expect(err).To(MatchError("error checking if stack exists"))
			})

			It("returns an error when infrastructure cannot be created", func() {
				infrastructureManager.CreateCall.Returns.Error = errors.New("infrastructure creation failed")

				err := command.Execute(commands.AWSUpConfig{}, storage.State{})
				Expect(err).To(MatchError("infrastructure creation failed"))
			})

			It("returns an error when the ops file cannot be read", func() {
				err := command.Execute(commands.AWSUpConfig{
					OpsFilePath: "some/fake/path",
				}, storage.State{})
				Expect(err).To(MatchError("open some/fake/path: no such file or directory"))
			})

			It("returns an error when bosh cannot be deployed", func() {
				boshManager.CreateCall.Returns.Error = errors.New("cannot deploy bosh")

				err := command.Execute(commands.AWSUpConfig{}, storage.State{})
				Expect(err).To(MatchError("cannot deploy bosh"))
			})

			It("returns an error when availability zones cannot be retrieved", func() {
				availabilityZoneRetriever.RetrieveCall.Returns.Error = errors.New("availability zone could not be retrieved")

				err := command.Execute(commands.AWSUpConfig{}, storage.State{})
				Expect(err).To(MatchError("availability zone could not be retrieved"))
			})

			It("returns an error when state store fails to set the state before syncing the keypair", func() {
				stateStore.SetCall.Returns = []fakes.SetCallReturn{{errors.New("failed to set state")}}

				err := command.Execute(commands.AWSUpConfig{}, storage.State{})
				Expect(err).To(MatchError("failed to set state"))
			})

			It("returns an error when state store fails to set the state before retrieving availability zones", func() {
				stateStore.SetCall.Returns = []fakes.SetCallReturn{{}, {errors.New("failed to set state")}}

				err := command.Execute(commands.AWSUpConfig{}, storage.State{})
				Expect(err).To(MatchError("failed to set state"))
			})

			It("returns an error when state store fails to set the state before creating the stack", func() {
				stateStore.SetCall.Returns = []fakes.SetCallReturn{{}, {}, {errors.New("failed to set state")}}

				err := command.Execute(commands.AWSUpConfig{}, storage.State{})
				Expect(err).To(MatchError("failed to set state"))
			})

			It("returns an error when state store fails to set the state before updating the cloud config", func() {
				stateStore.SetCall.Returns = []fakes.SetCallReturn{{}, {}, {}, {errors.New("failed to set state")}}

				err := command.Execute(commands.AWSUpConfig{}, storage.State{})
				Expect(err).To(MatchError("failed to set state"))
			})

			It("returns an error when only some of the AWS parameters are provided", func() {
				err := command.Execute(commands.AWSUpConfig{AccessKeyID: "some-key-id", Region: "some-region"}, storage.State{})
				Expect(err).To(MatchError("AWS secret access key must be provided"))
			})

			It("returns an error when no AWS parameters are provided and the bbl-state AWS values are empty", func() {
				credentialValidator.ValidateAWSCall.Returns.Error = errors.New("AWS secret access key must be provided")

				err := command.Execute(commands.AWSUpConfig{}, storage.State{})
				Expect(err).To(MatchError("AWS secret access key must be provided"))
			})

			Context("when the bosh manager fails with BOSHManagerCreate error", func() {
				var (
					incomingState     storage.State
					expectedBOSHState map[string]interface{}
				)

				BeforeEach(func() {
					incomingState = storage.State{
						IAAS: "aws",
						AWS: storage.AWS{
							Region:          "some-aws-region",
							SecretAccessKey: "some-secret-access-key",
							AccessKeyID:     "some-access-key-id",
						},
						EnvID: "bbl-lake-time:stamp",
					}
					expectedBOSHState = map[string]interface{}{
						"partial": "bosh-state",
					}

					newState := incomingState
					newState.BOSH.State = expectedBOSHState
					expectedError := bosh.NewManagerCreateError(newState, errors.New("failed to create"))
					boshManager.CreateCall.Returns.Error = expectedError
				})

				It("returns the error and saves the state", func() {
					err := command.Execute(commands.AWSUpConfig{}, incomingState)
					Expect(err).To(MatchError("failed to create"))
					Expect(stateStore.SetCall.CallCount).To(Equal(4))
					Expect(stateStore.SetCall.Receives.State.BOSH.State).To(Equal(expectedBOSHState))
				})

				It("returns a compound error when it fails to save the state", func() {
					stateStore.SetCall.Returns = []fakes.SetCallReturn{{}, {}, {}, {errors.New("state failed to be set")}}
					err := command.Execute(commands.AWSUpConfig{}, incomingState)
					Expect(err).To(MatchError("the following errors occurred:\nfailed to create,\nstate failed to be set"))
					Expect(stateStore.SetCall.CallCount).To(Equal(4))
					Expect(stateStore.SetCall.Receives.State.BOSH.State).To(Equal(expectedBOSHState))
				})
			})
		})
	})
})<|MERGE_RESOLUTION|>--- conflicted
+++ resolved
@@ -385,49 +385,8 @@
 			})
 		})
 
-<<<<<<< HEAD
-		Describe("cloud configurator", func() {
-			BeforeEach(func() {
-				infrastructureManager.CreateCall.Stub = func(keyPairName string, azs []string, stackName, lbType, envID string) (cloudformation.Stack, error) {
-					stack := cloudformation.Stack{
-						Name: "bbl-aws-some-random-string",
-						Outputs: map[string]string{
-							"BOSHSubnet":              "some-bosh-subnet",
-							"BOSHSubnetAZ":            "some-bosh-subnet-az",
-							"BOSHEIP":                 "some-bosh-elastic-ip",
-							"BOSHURL":                 "some-bosh-url",
-							"BOSHUserAccessKey":       "some-bosh-user-access-key",
-							"BOSHUserSecretAccessKey": "some-bosh-user-secret-access-key",
-							"BOSHSecurityGroup":       "some-bosh-security-group",
-						},
-					}
-
-					switch lbType {
-					case "concourse":
-						stack.Outputs["ConcourseLoadBalancer"] = "some-lb-name"
-						stack.Outputs["ConcourseLoadBalancerURL"] = "some-lb-url"
-					case "cf":
-						stack.Outputs["RouterLB"] = "some-router-lb-name"
-						stack.Outputs["RouterLBURL"] = "some-router-lb-url"
-						stack.Outputs["SSHProxyLB"] = "some-ssh-proxy-lb-name"
-						stack.Outputs["SSHProxyLBURL"] = "some-ssh-proxy-lb-url"
-					default:
-					}
-
-					return stack, nil
-				}
-			})
-
-			It("upload the cloud config to the director", func() {
-				cloudConfigInput := bosh.CloudConfigInput{
-					AZs: []string{"az1", "az2", "az3"},
-				}
-
-				cloudConfigurator.ConfigureCall.Returns.CloudConfigInput = cloudConfigInput
-=======
 		Describe("cloud config", func() {
 			It("updates the bosh director with a cloud config provided an up-to-date state", func() {
->>>>>>> 3c8f0d02
 				err := command.Execute(commands.AWSUpConfig{}, storage.State{})
 				Expect(err).NotTo(HaveOccurred())
 				Expect(cloudConfigManager.UpdateCall.Receives.State).To(Equal(storage.State{
