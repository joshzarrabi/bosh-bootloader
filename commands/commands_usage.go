--- conflicted
+++ resolved
@@ -63,13 +63,10 @@
 	DirectorCACertCommandUsage = "Prints BOSH director CA certificate"
 
 	PrintEnvCommandUsage = "Prints required BOSH environment variables"
-<<<<<<< HEAD
-=======
 
 	BOSHDeploymentVarsCommandUsage = "Prints required variables for BOSH deployment"
 
 	CloudConfigUsage = "Prints suggested cloud configuration for BOSH environment"
->>>>>>> 3c8f0d02
 )
 
 func (Up) Usage() string { return UpCommandUsage }
@@ -90,13 +87,10 @@
 
 func (PrintEnv) Usage() string { return PrintEnvCommandUsage }
 
-<<<<<<< HEAD
-=======
 func (CloudConfig) Usage() string { return CloudConfigUsage }
 
 func (BOSHDeploymentVars) Usage() string { return BOSHDeploymentVarsCommandUsage }
 
->>>>>>> 3c8f0d02
 func (s StateQuery) Usage() string {
 	switch s.propertyName {
 	case EnvIDPropertyName:
