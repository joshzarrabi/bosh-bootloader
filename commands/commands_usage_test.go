--- conflicted
+++ resolved
@@ -114,10 +114,7 @@
 		Entry("env-id", newStateQuery("environment id"), "Prints environment ID"),
 		Entry("ssh-key", newStateQuery("ssh key"), "Prints SSH private key"),
 		Entry("print-env", commands.PrintEnv{}, "Prints required BOSH environment variables"),
-<<<<<<< HEAD
-=======
 		Entry("bosh-deployment-vars", commands.BOSHDeploymentVars{}, "Prints required variables for BOSH deployment"),
->>>>>>> 3c8f0d02
 		Entry("version", commands.Version{}, "Prints version"),
 		Entry("cloud-config", commands.CloudConfig{}, "Prints suggested cloud configuration for BOSH environment"),
 	)
