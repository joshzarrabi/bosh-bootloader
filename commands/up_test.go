package commands_test

import (
	"errors"

	"github.com/cloudfoundry/bosh-bootloader/commands"
	"github.com/cloudfoundry/bosh-bootloader/fakes"
	"github.com/cloudfoundry/bosh-bootloader/storage"

	. "github.com/onsi/ginkgo"
	. "github.com/onsi/ginkgo/extensions/table"
	. "github.com/onsi/gomega"
)

var _ = Describe("Up", func() {
	var (
		command commands.Up

		fakeAWSUp       *fakes.AWSUp
		fakeGCPUp       *fakes.GCPUp
		fakeEnvGetter   *fakes.EnvGetter
		fakeBOSHManager *fakes.BOSHManager
		state           storage.State
	)

	BeforeEach(func() {
		fakeAWSUp = &fakes.AWSUp{Name: "aws"}
		fakeGCPUp = &fakes.GCPUp{Name: "gcp"}
		fakeEnvGetter = &fakes.EnvGetter{}
		fakeBOSHManager = &fakes.BOSHManager{}
		fakeBOSHManager.VersionCall.Returns.Version = "2.0.0"

		command = commands.NewUp(fakeAWSUp, fakeGCPUp, fakeEnvGetter, fakeBOSHManager)
	})

	Describe("Execute", func() {
		Context("when the version of BOSH is lower than 2.0.0", func() {
			It("returns a helpful error message when bbling up with a director", func() {
				fakeBOSHManager.VersionCall.Returns.Version = "1.9.1"
				err := command.Execute([]string{
					"--iaas", "aws",
				}, storage.State{Version: 999})

				Expect(err).To(MatchError("BOSH version must be at least v2.0.0"))
			})

			Context("when the no-director flag is specified", func() {
				It("does not return an error", func() {
					fakeBOSHManager.VersionCall.Returns.Version = "1.9.1"
					err := command.Execute([]string{
						"--iaas", "aws",
						"--no-director",
					}, storage.State{Version: 999})

					Expect(err).NotTo(HaveOccurred())
				})
			})
		})

		Context("failure cases", func() {
			Context("when the version of BOSH cannot be retrieved", func() {
				It("returns an error", func() {
					fakeBOSHManager.VersionCall.Returns.Error = errors.New("BOOM")
					err := command.Execute([]string{
						"--iaas", "aws",
					}, storage.State{Version: 999})

					Expect(err.Error()).To(ContainSubstring("BOOM"))
				})
			})

			Context("when the version of BOSH is invalid", func() {
				It("returns an error", func() {
					fakeBOSHManager.VersionCall.Returns.Version = "lol.5.2"
					err := command.Execute([]string{
						"--iaas", "aws",
					}, storage.State{Version: 999})

					Expect(err.Error()).To(ContainSubstring("invalid syntax"))
				})
			})
		})

		Context("when aws args are provided through environment variables", func() {
			BeforeEach(func() {
				fakeEnvGetter.Values = map[string]string{
					"BBL_AWS_ACCESS_KEY_ID":     "access-key-id-from-env",
					"BBL_AWS_SECRET_ACCESS_KEY": "secret-access-key-from-env",
					"BBL_AWS_REGION":            "region-from-env",
				}
			})

			It("uses the aws args provided by environment variables", func() {
				err := command.Execute([]string{
					"--iaas", "aws",
				}, storage.State{Version: 999})
				Expect(err).NotTo(HaveOccurred())

				Expect(fakeAWSUp.ExecuteCall.Receives.AWSUpConfig).To(Equal(commands.AWSUpConfig{
					AccessKeyID:     "access-key-id-from-env",
					SecretAccessKey: "secret-access-key-from-env",
					Region:          "region-from-env",
				}))
				Expect(fakeAWSUp.ExecuteCall.Receives.State).To(Equal(storage.State{
					Version: 999,
				}))
			})

			DescribeTable("gives precedence to arguments passed as command line args", func(args []string, expectedConfig commands.AWSUpConfig) {
				args = append(args, "--iaas", "aws")
				err := command.Execute(args, state)
				Expect(err).NotTo(HaveOccurred())

				Expect(fakeAWSUp.ExecuteCall.Receives.AWSUpConfig).To(Equal(expectedConfig))
			},
				Entry("precedence to aws access key id",
					[]string{"--aws-access-key-id", "access-key-id-from-args"},
					commands.AWSUpConfig{
						AccessKeyID:     "access-key-id-from-args",
						SecretAccessKey: "secret-access-key-from-env",
						Region:          "region-from-env",
					},
				),
				Entry("precedence to aws secret access key",
					[]string{"--aws-secret-access-key", "secret-access-key-from-args"},
					commands.AWSUpConfig{
						AccessKeyID:     "access-key-id-from-env",
						SecretAccessKey: "secret-access-key-from-args",
						Region:          "region-from-env",
					},
				),
				Entry("precedence to aws region",
					[]string{"--aws-region", "region-from-args"},
					commands.AWSUpConfig{
						AccessKeyID:     "access-key-id-from-env",
						SecretAccessKey: "secret-access-key-from-env",
						Region:          "region-from-args",
					},
				),
			)
		})

		Context("when an ops-file is provided via command line flag", func() {
			It("populates the aws config with the correct ops-file path", func() {
				fakeEnvGetter.Values = map[string]string{
					"BBL_AWS_ACCESS_KEY_ID":     "access-key-id-from-env",
					"BBL_AWS_SECRET_ACCESS_KEY": "secret-access-key-from-env",
					"BBL_AWS_REGION":            "region-from-env",
				}

				err := command.Execute([]string{
					"--iaas", "aws",
					"--ops-file", "some-ops-file-path",
				}, storage.State{})
				Expect(err).NotTo(HaveOccurred())

				Expect(fakeAWSUp.ExecuteCall.Receives.AWSUpConfig).To(Equal(commands.AWSUpConfig{
					AccessKeyID:     "access-key-id-from-env",
					SecretAccessKey: "secret-access-key-from-env",
					Region:          "region-from-env",
					OpsFilePath:     "some-ops-file-path",
				}))
			})

			It("populates the gcp config with the correct ops-file path", func() {
				fakeEnvGetter.Values = map[string]string{
					"BBL_GCP_SERVICE_ACCOUNT_KEY": "some-service-account-key-env",
					"BBL_GCP_PROJECT_ID":          "some-project-id-env",
					"BBL_GCP_ZONE":                "some-zone-env",
					"BBL_GCP_REGION":              "some-region-env",
				}

				err := command.Execute([]string{
					"--iaas", "gcp",
					"--ops-file", "some-ops-file-path",
				}, storage.State{})
				Expect(err).NotTo(HaveOccurred())

				Expect(fakeGCPUp.ExecuteCall.Receives.GCPUpConfig).To(Equal(commands.GCPUpConfig{
					ServiceAccountKeyPath: "some-service-account-key-env",
					ProjectID:             "some-project-id-env",
					Zone:                  "some-zone-env",
					Region:                "some-region-env",
					OpsFilePath:           "some-ops-file-path",
				}))
			})
		})

		Context("when gcp args are provided through environment variables", func() {
			BeforeEach(func() {
				fakeEnvGetter.Values = map[string]string{
					"BBL_GCP_SERVICE_ACCOUNT_KEY": "some-service-account-key-env",
					"BBL_GCP_PROJECT_ID":          "some-project-id-env",
					"BBL_GCP_ZONE":                "some-zone-env",
					"BBL_GCP_REGION":              "some-region-env",
				}
			})

			It("uses the gcp args provided by environment variables", func() {
				err := command.Execute([]string{
					"--iaas", "gcp",
				}, storage.State{Version: 999})
				Expect(err).NotTo(HaveOccurred())

				Expect(fakeGCPUp.ExecuteCall.Receives.GCPUpConfig).To(Equal(commands.GCPUpConfig{
					ServiceAccountKeyPath: "some-service-account-key-env",
					ProjectID:             "some-project-id-env",
					Zone:                  "some-zone-env",
					Region:                "some-region-env",
				}))
				Expect(fakeGCPUp.ExecuteCall.Receives.State).To(Equal(storage.State{
					Version: 999,
				}))
			})

			DescribeTable("gives precedence to arguments passed as command line args", func(args []string, expectedConfig commands.GCPUpConfig) {
				args = append(args, "--iaas", "gcp")

				err := command.Execute(args, state)
				Expect(err).NotTo(HaveOccurred())

				Expect(fakeGCPUp.ExecuteCall.Receives.GCPUpConfig).To(Equal(expectedConfig))
			},
				Entry("precedence to service account key",
					[]string{"--gcp-service-account-key", "some-service-account-key-from-args"},
					commands.GCPUpConfig{
						ServiceAccountKeyPath: "some-service-account-key-from-args",
						ProjectID:             "some-project-id-env",
						Zone:                  "some-zone-env",
						Region:                "some-region-env",
					},
				),
				Entry("precedence to project id",
					[]string{"--gcp-project-id", "some-project-id-from-args"},
					commands.GCPUpConfig{
						ServiceAccountKeyPath: "some-service-account-key-env",
						ProjectID:             "some-project-id-from-args",
						Zone:                  "some-zone-env",
						Region:                "some-region-env",
					},
				),
				Entry("precedence to zone",
					[]string{"--gcp-zone", "some-zone-from-args"},
					commands.GCPUpConfig{
						ServiceAccountKeyPath: "some-service-account-key-env",
						ProjectID:             "some-project-id-env",
						Zone:                  "some-zone-from-args",
						Region:                "some-region-env",
					},
				),
				Entry("precedence to region",
					[]string{"--gcp-region", "some-region-from-args"},
					commands.GCPUpConfig{
						ServiceAccountKeyPath: "some-service-account-key-env",
						ProjectID:             "some-project-id-env",
						Zone:                  "some-zone-env",
						Region:                "some-region-from-args",
					},
				),
			)
		})

		Context("when state does not contain an iaas", func() {
			It("uses the iaas from the env var", func() {
				fakeEnvGetter.Values = map[string]string{
					"BBL_IAAS": "gcp",
				}
				err := command.Execute([]string{
					"--gcp-service-account-key", "some-service-account-key",
					"--gcp-project-id", "some-project-id",
					"--gcp-zone", "some-zone",
					"--gcp-region", "some-region",
				}, storage.State{})
				Expect(err).NotTo(HaveOccurred())
				Expect(fakeGCPUp.ExecuteCall.CallCount).To(Equal(1))
				Expect(fakeAWSUp.ExecuteCall.CallCount).To(Equal(0))
			})

			It("uses the iaas from the args over the env var", func() {
				fakeEnvGetter.Values = map[string]string{
					"BBL_IAAS": "aws",
				}
				err := command.Execute([]string{
					"--iaas", "gcp",
					"--gcp-service-account-key", "some-service-account-key",
					"--gcp-project-id", "some-project-id",
					"--gcp-zone", "some-zone",
					"--gcp-region", "some-region",
				}, storage.State{})
				Expect(err).NotTo(HaveOccurred())
				Expect(fakeGCPUp.ExecuteCall.CallCount).To(Equal(1))
				Expect(fakeAWSUp.ExecuteCall.CallCount).To(Equal(0))
			})

			Context("when desired iaas is gcp", func() {
				It("executes the GCP up with gcp details from args", func() {
					err := command.Execute([]string{
						"--iaas", "gcp",
						"--gcp-service-account-key", "some-service-account-key",
						"--gcp-project-id", "some-project-id",
						"--gcp-zone", "some-zone",
						"--gcp-region", "some-region",
					}, storage.State{})
					Expect(err).NotTo(HaveOccurred())

					Expect(fakeGCPUp.ExecuteCall.CallCount).To(Equal(1))
					Expect(fakeGCPUp.ExecuteCall.Receives.GCPUpConfig).To(Equal(commands.GCPUpConfig{
						ServiceAccountKeyPath: "some-service-account-key",
						ProjectID:             "some-project-id",
						Zone:                  "some-zone",
						Region:                "some-region",
					}))
				})

				It("executes the GCP up with gcp details from env vars", func() {
					fakeEnvGetter.Values = map[string]string{
						"BBL_GCP_SERVICE_ACCOUNT_KEY": "some-service-account-key",
						"BBL_GCP_PROJECT_ID":          "some-project-id",
						"BBL_GCP_ZONE":                "some-zone",
						"BBL_GCP_REGION":              "some-region",
					}
					err := command.Execute([]string{
						"--iaas", "gcp",
					}, storage.State{})
					Expect(err).NotTo(HaveOccurred())

					Expect(fakeGCPUp.ExecuteCall.CallCount).To(Equal(1))
					Expect(fakeGCPUp.ExecuteCall.Receives.GCPUpConfig).To(Equal(commands.GCPUpConfig{
						ServiceAccountKeyPath: "some-service-account-key",
						ProjectID:             "some-project-id",
						Zone:                  "some-zone",
						Region:                "some-region",
					}))
				})
			})

			Context("when desired iaas is aws", func() {
				It("executes the AWS up", func() {
					err := command.Execute([]string{
						"--iaas", "aws",
						"--aws-access-key-id", "some-access-key-id",
						"--aws-secret-access-key", "some-secret-access-key",
						"--aws-region", "some-region",
						"--aws-bosh-az", "some-bosh-az",
					}, storage.State{})
					Expect(err).NotTo(HaveOccurred())

					Expect(fakeAWSUp.ExecuteCall.CallCount).To(Equal(1))
					Expect(fakeAWSUp.ExecuteCall.Receives.AWSUpConfig).To(Equal(commands.AWSUpConfig{
						AccessKeyID:     "some-access-key-id",
						SecretAccessKey: "some-secret-access-key",
						Region:          "some-region",
						BOSHAZ:          "some-bosh-az",
<<<<<<< HEAD
					}))
					Expect(fakeAWSUp.ExecuteCall.Receives.State).To(Equal(storage.State{
						EnvID: "bbl-lake-time:stamp",
=======
>>>>>>> 3c8f0d02
					}))
				})
			})

			Context("when iaas is not provided", func() {
				It("returns an error", func() {
					err := command.Execute([]string{}, storage.State{})
					Expect(err).To(MatchError("--iaas [gcp, aws] must be provided or BBL_IAAS must be set"))
				})
			})

			Context("when an invalid iaas is provided", func() {
				It("returns an error", func() {
					err := command.Execute([]string{"--iaas", "bad-iaas"}, storage.State{})
					Expect(err).To(MatchError(`"bad-iaas" is an invalid iaas type, supported values are: [gcp, aws]`))
				})
			})

			Context("failure cases", func() {
				It("returns an error when the desired up command fails", func() {
					fakeAWSUp.ExecuteCall.Returns.Error = errors.New("failed execution")
					err := command.Execute([]string{"--iaas", "aws"}, storage.State{})
					Expect(err).To(MatchError("failed execution"))
				})

				It("returns an error when undefined flags are passed", func() {
					err := command.Execute([]string{"--foo", "bar"}, storage.State{})
					Expect(err).To(MatchError("flag provided but not defined: -foo"))
				})
			})
		})

		Context("when state contains an iaas", func() {
			Context("when iaas is AWS", func() {
				var state storage.State

				BeforeEach(func() {
					state = storage.State{
						IAAS: "aws",
						AWS: storage.AWS{
							AccessKeyID:     "some-access-key-id",
							SecretAccessKey: "some-secret-access-key",
							Region:          "some-region",
						},
					}
				})

				It("executes the AWS up", func() {
					err := command.Execute([]string{}, state)
					Expect(err).NotTo(HaveOccurred())

					Expect(fakeAWSUp.ExecuteCall.CallCount).To(Equal(1))
					Expect(fakeAWSUp.ExecuteCall.Receives.AWSUpConfig).To(Equal(commands.AWSUpConfig{}))
					Expect(fakeAWSUp.ExecuteCall.Receives.State).To(Equal(storage.State{
						IAAS: "aws",
						AWS: storage.AWS{
							AccessKeyID:     "some-access-key-id",
							SecretAccessKey: "some-secret-access-key",
							Region:          "some-region",
						},
					}))
				})

			})

			Context("when iaas is GCP", func() {
				It("executes the GCP up", func() {
					err := command.Execute([]string{}, storage.State{IAAS: "gcp"})
					Expect(err).NotTo(HaveOccurred())

					Expect(fakeGCPUp.ExecuteCall.CallCount).To(Equal(1))
					Expect(fakeGCPUp.ExecuteCall.Receives.State).To(Equal(storage.State{
						IAAS: "gcp",
					}))
				})
			})

			Context("when iaas specified is different than the iaas in state", func() {
				It("returns an error when the iaas is provided via args", func() {
					err := command.Execute([]string{"--iaas", "aws"}, storage.State{IAAS: "gcp"})
					Expect(err).To(MatchError("The iaas type cannot be changed for an existing environment. The current iaas type is gcp."))
				})

				It("returns an error when the iaas is provided via env vars", func() {
					fakeEnvGetter.Values = map[string]string{
						"BBL_IAAS": "aws",
					}
					err := command.Execute([]string{}, storage.State{IAAS: "gcp"})
					Expect(err).To(MatchError("The iaas type cannot be changed for an existing environment. The current iaas type is gcp."))
				})
			})
		})

		Context("when the user provides the name flag", func() {
			It("passes the name flag in the up config", func() {
				err := command.Execute([]string{
					"--iaas", "aws",
					"--name", "a-better-name",
				}, storage.State{})
				Expect(err).NotTo(HaveOccurred())

				Expect(fakeAWSUp.ExecuteCall.Receives.AWSUpConfig.Name).To(Equal("a-better-name"))
			})
		})

		Context("when the user provides the no-director", func() {
			It("passes no-director as true in the up config", func() {
				err := command.Execute([]string{
					"--iaas", "aws",
					"--no-director",
				}, storage.State{})
				Expect(err).NotTo(HaveOccurred())

				Expect(fakeAWSUp.ExecuteCall.Receives.AWSUpConfig.NoDirector).To(Equal(true))
			})

			It("passes no-director as true in the up config", func() {
				err := command.Execute([]string{
					"--iaas", "gcp",
					"--no-director",
				}, storage.State{})
				Expect(err).NotTo(HaveOccurred())

				Expect(fakeGCPUp.ExecuteCall.Receives.GCPUpConfig.NoDirector).To(Equal(true))
			})
		})
	})
})<|MERGE_RESOLUTION|>--- conflicted
+++ resolved
@@ -351,12 +351,6 @@
 						SecretAccessKey: "some-secret-access-key",
 						Region:          "some-region",
 						BOSHAZ:          "some-bosh-az",
-<<<<<<< HEAD
-					}))
-					Expect(fakeAWSUp.ExecuteCall.Receives.State).To(Equal(storage.State{
-						EnvID: "bbl-lake-time:stamp",
-=======
->>>>>>> 3c8f0d02
 					}))
 				})
 			})
